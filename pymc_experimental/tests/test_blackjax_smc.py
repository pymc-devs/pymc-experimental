#   Copyright 2023 The PyMC Developers
#
#   Licensed under the Apache License, Version 2.0 (the "License");
#   you may not use this file except in compliance with the License.
#   You may obtain a copy of the License at
#
#       http://www.apache.org/licenses/LICENSE-2.0
#
#   Unless required by applicable law or agreed to in writing, software
#   distributed under the License is distributed on an "AS IS" BASIS,
#   WITHOUT WARRANTIES OR CONDITIONS OF ANY KIND, either express or implied.
#   See the License for the specific language governing permissions and
#   limitations under the License.
import jax
import numpy as np
import pymc as pm
import pytensor.tensor as pt
import pytest
import scipy
from numpy import dtype
from xarray.core.utils import Frozen

from pymc_experimental.inference.smc.sampling import (
    arviz_from_particles,
    blackjax_particles_from_pymc_population,
    get_jaxified_loglikelihood,
    get_jaxified_logprior,
    sample_smc_blackjax,
)


def two_gaussians_model():
    n = 4
    mu1 = np.ones(n) * 0.5
    mu2 = -mu1

    stdev = 0.1
    sigma = np.power(stdev, 2) * np.eye(n)
    isigma = np.linalg.inv(sigma)
    dsigma = np.linalg.det(sigma)

    w1 = stdev
    w2 = 1 - stdev

    def two_gaussians(x):
        """
        Mixture of gaussians likelihood
        """
        log_like1 = (
            -0.5 * n * pt.log(2 * np.pi)
            - 0.5 * pt.log(dsigma)
            - 0.5 * (x - mu1).T.dot(isigma).dot(x - mu1)
        )
        log_like2 = (
            -0.5 * n * pt.log(2 * np.pi)
            - 0.5 * pt.log(dsigma)
            - 0.5 * (x - mu2).T.dot(isigma).dot(x - mu2)
        )
        return pt.log(w1 * pt.exp(log_like1) + w2 * pt.exp(log_like2))

    with pm.Model() as m:
        X = pm.Uniform("X", lower=-2, upper=2.0, shape=n)
        llk = pm.Potential("muh", two_gaussians(X))

    return m, mu1


def fast_model():
    with pm.Model() as m:
        x = pm.Normal("x", 0, 1)
        y = pm.Normal("y", x, 1, observed=0)
    return m


@pytest.mark.parametrize(
    "kernel, check_for_integration_steps, inner_kernel_params",
    [
        ("HMC", True, {"step_size": 0.1, "integration_steps": 11}),
        ("NUTS", False, {"step_size": 0.1}),
    ],
)
def test_sample_smc_blackjax(kernel, check_for_integration_steps, inner_kernel_params):
    """
    When running the two gaussians model
    with BlackJax SMC, we sample them correctly,
    the shape of a posterior variable is (1, particles, dimension)
    and the inference_data has the right attributes.

    """
    model, muref = two_gaussians_model()
    iterations_to_diagnose = 2
    n_particles = 1000
    with model:
        inference_data = sample_smc_blackjax(
            n_particles=n_particles,
            kernel=kernel,
            inner_kernel_params=inner_kernel_params,
            iterations_to_diagnose=iterations_to_diagnose,
        )

    x = inference_data.posterior["X"]

    assert x.to_numpy().shape == (1, n_particles, 4)
    mu1d = np.abs(x).mean(axis=0).mean(axis=0)
    np.testing.assert_allclose(muref, mu1d, rtol=0.0, atol=0.03)

    for attribute, value in [
        ("particles", n_particles),
        ("step_size", 0.1),
        ("num_mcmc_steps", 10),
        ("iterations_to_diagnose", iterations_to_diagnose),
        ("sampler", f"Blackjax SMC with {kernel} kernel"),
    ]:
        assert inference_data.posterior.attrs[attribute] == value

    for diagnostic in ["lambda_evolution", "log_likelihood_increments"]:
        assert inference_data.posterior.attrs[diagnostic].shape == (iterations_to_diagnose,)

    for diagnostic in ["ancestors_evolution", "weights_evolution"]:
        assert inference_data.posterior.attrs[diagnostic].shape == (
            iterations_to_diagnose,
            n_particles,
        )

    for attribute in ["running_time_seconds", "iterations"]:
        assert attribute in inference_data.posterior.attrs

    if check_for_integration_steps:
        assert inference_data.posterior.attrs["integration_steps"] == 11


def test_blackjax_particles_from_pymc_population_univariate():
    model = fast_model()
    population = {"x": np.array([2, 3, 4])}
    blackjax_particles = blackjax_particles_from_pymc_population(model, population)
<<<<<<< HEAD
    jax.tree_map(np.testing.assert_allclose, blackjax_particles, [np.array([2, 3, 4])])
=======
    jax.tree.map(np.testing.assert_allclose, blackjax_particles, [np.array([[2], [3], [4]])])
>>>>>>> 63571f08


def test_blackjax_particles_from_pymc_population_multivariate():
    with pm.Model() as model:
        x = pm.Normal("x", 0, 1)
        z = pm.Normal("z", 0, 1)
        y = pm.Normal("y", x + z, 1, observed=0)

    population = {"x": np.array([0.34614613, 1.09163261, -0.44526825]),
                  "z": np.array([1, 2, 3])}
    blackjax_particles = blackjax_particles_from_pymc_population(model, population)
    jax.tree.map(
        np.testing.assert_allclose,
        blackjax_particles,
        [np.array([0.34614613, 1.09163261, -0.44526825]), np.array([1, 2, 3])],
    )


def simple_multivariable_model():
    """
    A simple model that has a multivariate variable,
    a has more than one variable (multivariable)
    """
    with pm.Model() as model:
        x = pm.Normal("x", 0, 1, shape=2)
        z = pm.Normal("z", 0, 1, shape=(1,))
        y = pm.Normal("y", z, np.array([1,]), observed=np.array([0,]))

    return model


def test_blackjax_particles_from_pymc_population_multivariable():
    model = simple_multivariable_model()
    population = {"x": np.array([[2, 3], [5, 6], [7, 9]]),
                  "z": np.array([[11,], [12,], [13,]])}
    blackjax_particles = blackjax_particles_from_pymc_population(model, population)

    jax.tree.map(
        np.testing.assert_allclose,
        blackjax_particles,
        [np.array([[2, 3], [5, 6], [7, 9]]), np.array([[11,], [12,], [13,]])],
    )


def test_arviz_from_particles():
    model = simple_multivariable_model()
    particles = [np.array([[2, 3], [5, 6], [7, 9]]), np.array([[11,],[12,],[13]])]
    with model:
        inference_data = arviz_from_particles(model, particles)

<<<<<<< HEAD
    assert inference_data.posterior.dims == Frozen({"chain": 1, "draw": 3, "x_dim_0": 2, "z_dim_0":1})
=======
    assert inference_data.posterior.sizes == Frozen({"chain": 1, "draw": 3, "x_dim_0": 2})
>>>>>>> 63571f08
    assert inference_data.posterior.data_vars.dtypes == Frozen(
        {"x": dtype("float64"), "z": dtype("float64")}
    )


def test_get_jaxified_logprior():
    """
    Given a model with a Normal prior
    for a RV, the jaxified logprior
    indeed calculates that number,
    and can be jax.vmap'ed
    """
    logprior = get_jaxified_logprior(fast_model())
    for point in [-0.5, 0.0, 0.5]:
        jax.tree.map(
            np.testing.assert_allclose,
            jax.vmap(logprior)([np.array([point])]),
            np.log(scipy.stats.norm(0, 1).pdf(point)),
        )


def test_get_jaxified_loglikelihood():
    """
    Given a model with a Normal Likelihood, a single observation
    0 and std=1, the only free parameter of that function is the mean.
    When computing the logliklikelihood
    Then the function can be jax.vmap'ed, and the calculation matches the likelihood.
    """
    loglikelihood = get_jaxified_loglikelihood(fast_model())
    for point in [-0.5, 0.0, 0.5]:
        jax.tree.map(
            np.testing.assert_allclose,
            jax.vmap(loglikelihood)([np.array([point])]),
            np.log(scipy.stats.norm(point, 1).pdf(0)),
        )<|MERGE_RESOLUTION|>--- conflicted
+++ resolved
@@ -133,11 +133,7 @@
     model = fast_model()
     population = {"x": np.array([2, 3, 4])}
     blackjax_particles = blackjax_particles_from_pymc_population(model, population)
-<<<<<<< HEAD
-    jax.tree_map(np.testing.assert_allclose, blackjax_particles, [np.array([2, 3, 4])])
-=======
-    jax.tree.map(np.testing.assert_allclose, blackjax_particles, [np.array([[2], [3], [4]])])
->>>>>>> 63571f08
+    jax.tree.map(np.testing.assert_allclose, blackjax_particles, [np.array([2, 3, 4])])
 
 
 def test_blackjax_particles_from_pymc_population_multivariate():
@@ -163,36 +159,30 @@
     """
     with pm.Model() as model:
         x = pm.Normal("x", 0, 1, shape=2)
-        z = pm.Normal("z", 0, 1, shape=(1,))
-        y = pm.Normal("y", z, np.array([1,]), observed=np.array([0,]))
-
+        z = pm.Normal("z", 0, 1)
+        y = pm.Normal("y", z, 1, observed=0)
     return model
 
 
 def test_blackjax_particles_from_pymc_population_multivariable():
     model = simple_multivariable_model()
-    population = {"x": np.array([[2, 3], [5, 6], [7, 9]]),
-                  "z": np.array([[11,], [12,], [13,]])}
+    population = {"x": np.array([[2, 3], [5, 6], [7, 9]]), "z": np.array([11, 12, 13])}
     blackjax_particles = blackjax_particles_from_pymc_population(model, population)
 
-    jax.tree.map(
+    jax.tree_map(
         np.testing.assert_allclose,
         blackjax_particles,
-        [np.array([[2, 3], [5, 6], [7, 9]]), np.array([[11,], [12,], [13,]])],
+        [np.array([[2, 3], [5, 6], [7, 9]]), np.array([[11], [12], [13]])],
     )
 
 
 def test_arviz_from_particles():
     model = simple_multivariable_model()
-    particles = [np.array([[2, 3], [5, 6], [7, 9]]), np.array([[11,],[12,],[13]])]
+    particles = [np.array([[2, 3], [5, 6], [7, 9]]), np.array([[11], [12], [13]])]
     with model:
         inference_data = arviz_from_particles(model, particles)
 
-<<<<<<< HEAD
-    assert inference_data.posterior.dims == Frozen({"chain": 1, "draw": 3, "x_dim_0": 2, "z_dim_0":1})
-=======
-    assert inference_data.posterior.sizes == Frozen({"chain": 1, "draw": 3, "x_dim_0": 2})
->>>>>>> 63571f08
+    assert inference_data.posterior.dims == Frozen({"chain": 1, "draw": 3, "x_dim_0": 2})
     assert inference_data.posterior.data_vars.dtypes == Frozen(
         {"x": dtype("float64"), "z": dtype("float64")}
     )
@@ -207,7 +197,7 @@
     """
     logprior = get_jaxified_logprior(fast_model())
     for point in [-0.5, 0.0, 0.5]:
-        jax.tree.map(
+        jax.tree_map(
             np.testing.assert_allclose,
             jax.vmap(logprior)([np.array([point])]),
             np.log(scipy.stats.norm(0, 1).pdf(point)),
@@ -223,7 +213,7 @@
     """
     loglikelihood = get_jaxified_loglikelihood(fast_model())
     for point in [-0.5, 0.0, 0.5]:
-        jax.tree.map(
+        jax.tree_map(
             np.testing.assert_allclose,
             jax.vmap(loglikelihood)([np.array([point])]),
             np.log(scipy.stats.norm(point, 1).pdf(0)),
