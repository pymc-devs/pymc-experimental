<<<<<<< HEAD
from pymc_experimental.utils import prior, spline
from pymc_experimental.utils.pivoted_cholesky import pivoted_cholesky
=======
#   Copyright 2022 The PyMC Developers
#
#   Licensed under the Apache License, Version 2.0 (the "License");
#   you may not use this file except in compliance with the License.
#   You may obtain a copy of the License at
#
#       http://www.apache.org/licenses/LICENSE-2.0
#
#   Unless required by applicable law or agreed to in writing, software
#   distributed under the License is distributed on an "AS IS" BASIS,
#   WITHOUT WARRANTIES OR CONDITIONS OF ANY KIND, either express or implied.
#   See the License for the specific language governing permissions and
#   limitations under the License.


from pymc_experimental.utils import prior, spline
from pymc_experimental.utils.linear_cg import linear_cg
>>>>>>> e64d1f2b
<|MERGE_RESOLUTION|>--- conflicted
+++ resolved
@@ -1,7 +1,3 @@
-<<<<<<< HEAD
-from pymc_experimental.utils import prior, spline
-from pymc_experimental.utils.pivoted_cholesky import pivoted_cholesky
-=======
 #   Copyright 2022 The PyMC Developers
 #
 #   Licensed under the Apache License, Version 2.0 (the "License");
@@ -18,5 +14,6 @@
 
 
 from pymc_experimental.utils import prior, spline
-from pymc_experimental.utils.linear_cg import linear_cg
->>>>>>> e64d1f2b
+
+from pymc_experimental.utils.pivoted_cholesky import pivoted_cholesky
+from pymc_experimental.utils.linear_cg import linear_cg